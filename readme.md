# 🏥 AgentCare - Multi-Agent Healthcare Scheduling System

**Enterprise-grade multi-agent healthcare scheduling platform with AI-powered coordination, full observability stack, and production-ready Docker infrastructure**

[![License](https://img.shields.io/badge/License-MIT-green.svg)](LICENSE)
[![Version](https://img.shields.io/badge/Version-3.0.0--beta-orange.svg)]()
[![HIPAA](https://img.shields.io/badge/HIPAA-Compliant-green.svg)]()
[![Multi-Tenant](https://img.shields.io/badge/Multi--Tenant-Healthcare-blue.svg)]()
[![Docker](https://img.shields.io/badge/Docker-Ready-blue.svg)]()
[![Observability](https://img.shields.io/badge/Observability-Complete-green.svg)]()
<<<<<<< HEAD
[![GitHub Pages](https://img.shields.io/badge/GitHub%20Pages-Live%20Demo-blue.svg)](https://vishalm.github.io/agentcare/)

## 🚀 One-Command Setup

=======

## 🚀 One-Command Setup

>>>>>>> c332c953
```bash
# Complete development environment with full observability stack
chmod +x docker-dev.sh && ./docker-dev.sh start
```

### 🌐 Access Points (Development)
- **🖥️ Frontend**: http://localhost:3001 (React/TypeScript with HMR)
- **🔧 Backend API**: http://localhost:3000 (Node.js/Express with live reload)
- **📚 API Documentation**: http://localhost:3000/api/v1 (Swagger UI)
- **🤖 Ollama LLM**: http://localhost:11434 (Local AI inference)

### 📊 Observability & Monitoring
- **📈 Grafana**: http://localhost:3002 (admin/admin) - Metrics visualization
- **🔍 Prometheus**: http://localhost:9090 - Metrics collection
- **🔎 Jaeger**: http://localhost:16686 - Distributed tracing
- **📋 Kibana**: http://localhost:5601 - Log analysis
- **🔧 Elasticsearch**: http://localhost:9200 - Search engine

### 🛠️ Development Tools
- **🗄️ pgAdmin**: http://localhost:5050 (admin@agentcare.local/admin)
- **💾 Redis Commander**: http://localhost:8081 (admin/admin)
- **📧 Mailhog**: http://localhost:8025 - Email testing
- **📦 MinIO Console**: http://localhost:9001 (agentcare/agentcare123) - S3 storage

### Demo Credentials
All demo accounts use password: **`AgentCare2024!`**
- **Admin**: `admin@agentcare.dev`
- **Doctor**: `doctor@agentcare.dev` 
- **Patient**: `patient@agentcare.dev`

## 🏗️ Modern Architecture

### Multi-Agent AI System
**AgentCare implements a sophisticated coordination architecture:**

- **🧠 Supervisor Agent** - Intelligent routing and task orchestration
- **📅 Availability Agent** - Schedule optimization and conflict resolution  
- **📝 Booking Agent** - Appointment creation and confirmation workflows
- **❓ FAQ Agent** - Healthcare knowledge base and patient support
- **🔄 Planner Layer** - Multi-agent coordination and finish processing
- **🛠️ Tooling Layer** - Specialized tools for each agent with activation tracking

### Backend Architecture (Modernized)
**Transitioned from monolithic to modular design:**
- **`app.ts`** - Express application configuration
- **`server.ts`** - Server initialization and lifecycle
- **Middleware Stack** - JWT auth, CORS, security, rate limiting
- **Agent Coordination** - Promise-based multi-agent processing
- **Health Monitoring** - Comprehensive system diagnostics

### Infrastructure Stack
```
┌─────────────────┐  ┌─────────────────┐  ┌─────────────────┐
│   React/TS      │  │  Node.js/TS     │  │   PostgreSQL    │
│   Frontend      │  │   Backend       │  │   + pgvector    │
│   (Port 3001)   │  │  (Port 3000)    │  │   (Port 5432)   │
└─────────────────┘  └─────────────────┘  └─────────────────┘
        │                      │                      │
        │              ┌───────┴───────┐             │
        │              │     Redis     │             │
        │              │     Cache     │             │
        │              │  (Port 6379)  │             │
        │              └───────────────┘             │
        │                                            │
┌─────────────────┐  ┌─────────────────┐  ┌─────────────────┐
│     Ollama      │  │   Prometheus    │  │    Grafana      │
│   LLM Service   │  │    Metrics      │  │   Dashboards    │
│  (Port 11434)   │  │  (Port 9090)    │  │  (Port 3002)    │
└─────────────────┘  └─────────────────┘  └─────────────────┘
```

## 🎯 Key Features

### Healthcare-Specific
- **🏥 Multi-Organization Support** - Hospitals, clinics, specialty centers
- **👨‍⚕️ Provider Management** - Licensing, credentialing, specialties  
- **📅 AI-Powered Scheduling** - Intelligent appointment optimization
- **🔐 Data Isolation** - Complete tenant separation and security
- **📋 HIPAA Compliance** - Healthcare data protection by design
- **👥 24+ User Types** - Complete healthcare ecosystem support

### AI & Technology
- **🤖 Multi-Agent Coordination** - Intelligent task distribution
- **🧠 Ollama LLM Integration** - Local Qwen2.5 model with retry mechanisms
- **📚 RAG System** - Conversational context and knowledge base
- **🗄️ Vector Database** - PostgreSQL with pgvector for AI search
- **⚡ Real-Time Processing** - Sub-second agent responses
- **🔄 Retry Logic** - Exponential backoff for service reliability

### Production-Ready Infrastructure
- **🐳 Docker Containerization** - Complete development environment
- **📊 Full Observability** - Metrics, logs, traces, and monitoring
- **🔍 Health Monitoring** - Comprehensive system diagnostics
- **🧪 Testing Framework** - 3,115+ lines of comprehensive tests
- **☸️ Cloud-Native** - Kubernetes-ready infrastructure
- **💾 Storage Solutions** - S3-compatible MinIO integration

## 🏥 What You Get

### Core Healthcare Platform
- **Multi-Tenant Architecture** - Support for multiple healthcare organizations
- **Intelligent Agent Coordination** - AI-powered appointment scheduling
- **HIPAA Compliance** - Built-in audit trails and data protection
- **Complete User Ecosystem** - 24+ healthcare user types supported
- **Vector-Powered Search** - AI-enhanced patient and provider matching

### Development Environment
- **🔄 Live Reloading** - Frontend HMR and backend auto-restart
- **📊 Full Observability** - Prometheus + Grafana + Jaeger + ELK stack
- **🛠️ Developer Tools** - pgAdmin, Redis Commander, email testing
- **💾 Persistent Storage** - S3-compatible object storage with MinIO
- **🗄️ Vector Database** - PostgreSQL with pgvector for AI operations

### Observability & Monitoring
- **📈 Metrics Collection** - Application, database, and system metrics
- **📋 Structured Logging** - JSON logs with request tracing
- **🔍 Distributed Tracing** - Cross-service request tracking
- **🚨 Health Checks** - Automated service monitoring
- **📊 Pre-built Dashboards** - Performance and business metrics

## ⚡ Development Commands

### Environment Management
```bash
# Quick start development environment
./docker-dev.sh dev                    # Core services only
./docker-dev.sh start                  # All services + observability

# Service management
./docker-dev.sh start-backend          # Backend services only
./docker-dev.sh start-frontend         # Frontend service only
./docker-dev.sh start-observability    # Monitoring stack
./docker-dev.sh start-tools            # Development tools

# Utilities
./docker-dev.sh logs [service]         # View logs
./docker-dev.sh shell [service]        # Container shell access
./docker-dev.sh health                 # System health check
./docker-dev.sh status                 # Service status
```

### Traditional Docker Commands
```bash
# Core operations
docker-compose -f docker-compose.dev.yml up -d    # Start all
docker-compose -f docker-compose.dev.yml down     # Stop all
docker-compose -f docker-compose.dev.yml logs -f  # Follow logs

# Service management
docker-compose restart backend          # Restart backend
docker-compose exec backend bash        # Backend shell
docker-compose exec postgres psql -U agentcare agentcare_dev

# Health monitoring
curl http://localhost:3000/health       # Backend health
curl http://localhost:11434/api/tags    # Ollama status
```

## 🛠️ System Requirements

### Minimum Development Setup
- **Docker & Docker Compose** - Container orchestration
- **8GB RAM** (16GB recommended for Ollama LLM)
- **20GB free disk space** - For containers and volumes
- **Available ports**: 3000, 3001, 5432, 6379, 9090, 11434, and others

### Production Deployment
- **Node.js 18+** - Backend runtime
- **PostgreSQL 14+** - Database with pgvector extension
- **Redis 7+** - Cache and session storage
- **SSL/TLS certificates** - HTTPS encryption
- **Reverse proxy** - Load balancing and security
<<<<<<< HEAD

## 📚 Documentation

**📖 [Complete Documentation →](docs/README.md)**

### Quick Access Guides
- **[🚀 Setup Guide](docs/setup/SETUP_GUIDE.md)** - Installation and configuration
- **[🐳 Docker Guide](DOCKER_SETUP.md)** - Complete development environment
- **[🩺 System Inspector](docs/operations/INSPECTOR_GUIDE.md)** - Health monitoring
- **[⚡ Quick Reference](docs/setup/QUICK_REFERENCE.md)** - Command shortcuts
- **[🎯 Demo Guide](docs/setup/DEMO_GUIDE.md)** - Complete walkthrough

### 🌐 GitHub Pages & Live Demo

**🔗 [Live Demo](https://vishalm.github.io/agentcare/)** - Production deployment on GitHub Pages

AgentCare is deployed automatically via GitHub Pages for demonstration and testing purposes.

#### Features Available on GitHub Pages:
- **📱 Responsive Frontend** - Full React/TypeScript application
- **🤖 Demo AI Agents** - Simulated multi-agent coordination
- **📋 Interactive Documentation** - Complete API reference
- **🎯 Healthcare Scenarios** - Pre-loaded demo data
- **📊 Live Dashboards** - Real-time metrics visualization

#### Deployment Pipeline:
```bash
# Automatic deployment on main branch push
✅ Build Process     → React production build
✅ Asset Optimization → Minified CSS/JS bundles  
✅ GitHub Actions    → CI/CD pipeline execution
✅ Pages Deployment  → Automatic site update
✅ CDN Distribution  → Global edge caching
```

#### Repository Settings for GitHub Pages:
1. **Source**: Deploy from `gh-pages` branch
2. **Custom Domain**: `agentcare.dev` (optional)
3. **HTTPS**: Enforced for security
4. **Build Process**: GitHub Actions workflow

#### Local GitHub Pages Testing:
```bash
# Build production version locally
npm run build

# Serve production build
npx serve -s build -l 4000

# Test GitHub Pages deployment
npm run deploy:pages
```

#### GitHub Pages Configuration Files:
- **`.github/workflows/pages.yml`** - Deployment automation
- **`package.json`** - Build and deployment scripts  
- **`public/CNAME`** - Custom domain configuration
- **`public/404.html`** - SPA routing fallback

### Architecture Documentation
- **[🏗️ System Architecture](docs/architecture/ARCHITECTURE_GUIDE.md)** - Design patterns
- **[🤖 Multi-Agent System](docs/architecture/AGENTS.md)** - AI coordination
- **[🏢 Multi-Tenancy](docs/architecture/MULTI_TENANCY_GUIDE.md)** - Data isolation
- **[👥 Healthcare Users](docs/guides/HEALTHCARE_SAAS_USERS.md)** - 24+ user roles

### Development & Testing
- **[🧪 Testing Framework](docs/testing/TEST_SUMMARY.md)** - Comprehensive testing
- **[📊 Observability](docs/operations/OBSERVABILITY.md)** - Monitoring setup
- **[🔧 API Reference](http://localhost:3000/api/v1)** - Interactive documentation

## 🏥 Healthcare Features

### Multi-Organization Support
- **Hospital Systems** - Large healthcare networks
- **Specialty Clinics** - Focused medical practices
- **Urgent Care Centers** - Walk-in medical services
- **Telehealth Platforms** - Remote consultation support

### Provider Management
- **Licensing & Credentialing** - Professional verification
- **Specialty Tracking** - Medical specialization management
- **Schedule Optimization** - AI-powered availability matching
- **Performance Analytics** - Provider efficiency metrics

### Patient Experience
- **Intelligent Booking** - AI-assisted appointment scheduling
- **Real-time Availability** - Up-to-date provider schedules
- **Automated Reminders** - Multi-channel notifications
- **FAQ Support** - AI-powered question answering

## 🚨 Troubleshooting

### Common Issues

#### Docker Memory Issues
```bash
# Increase Docker memory to 8GB+
# Check system resources
./docker-dev.sh health
```

#### Port Conflicts
```bash
# Check for conflicting services
lsof -i :3000  # Backend API
lsof -i :3001  # Frontend dev server
lsof -i :5432  # PostgreSQL
```

#### Ollama Connection Issues
```bash
# Check Ollama service
curl http://localhost:11434/api/tags
./docker-dev.sh logs ollama

# Verify model download
docker-compose exec ollama ollama list
```

#### Elasticsearch Setup
```bash
# Increase virtual memory
sudo sysctl -w vm.max_map_count=262144
=======

## 📚 Documentation

**📖 [Complete Documentation →](docs/README.md)**

### Quick Access Guides
- **[🚀 Setup Guide](docs/setup/SETUP_GUIDE.md)** - Installation and configuration
- **[🐳 Docker Guide](DOCKER_SETUP.md)** - Complete development environment
- **[🩺 System Inspector](docs/operations/INSPECTOR_GUIDE.md)** - Health monitoring
- **[⚡ Quick Reference](docs/setup/QUICK_REFERENCE.md)** - Command shortcuts
- **[🎯 Demo Guide](docs/setup/DEMO_GUIDE.md)** - Complete walkthrough

### Architecture Documentation
- **[🏗️ System Architecture](docs/architecture/ARCHITECTURE_GUIDE.md)** - Design patterns
- **[🤖 Multi-Agent System](docs/architecture/AGENTS.md)** - AI coordination
- **[🏢 Multi-Tenancy](docs/architecture/MULTI_TENANCY_GUIDE.md)** - Data isolation
- **[👥 Healthcare Users](docs/guides/HEALTHCARE_SAAS_USERS.md)** - 24+ user roles

### Development & Testing
- **[🧪 Testing Framework](docs/testing/TEST_SUMMARY.md)** - Comprehensive testing
- **[📊 Observability](docs/operations/OBSERVABILITY.md)** - Monitoring setup
- **[🔧 API Reference](http://localhost:3000/api/v1)** - Interactive documentation

## 🏥 Healthcare Features

### Multi-Organization Support
- **Hospital Systems** - Large healthcare networks
- **Specialty Clinics** - Focused medical practices
- **Urgent Care Centers** - Walk-in medical services
- **Telehealth Platforms** - Remote consultation support

### Provider Management
- **Licensing & Credentialing** - Professional verification
- **Specialty Tracking** - Medical specialization management
- **Schedule Optimization** - AI-powered availability matching
- **Performance Analytics** - Provider efficiency metrics

### Patient Experience
- **Intelligent Booking** - AI-assisted appointment scheduling
- **Real-time Availability** - Up-to-date provider schedules
- **Automated Reminders** - Multi-channel notifications
- **FAQ Support** - AI-powered question answering

## 🚨 Troubleshooting

### Common Issues

#### Docker Memory Issues
```bash
# Increase Docker memory to 8GB+
# Check system resources
./docker-dev.sh health
```

#### Port Conflicts
```bash
# Check for conflicting services
lsof -i :3000  # Backend API
lsof -i :3001  # Frontend dev server
lsof -i :5432  # PostgreSQL
```

#### Ollama Connection Issues
```bash
# Check Ollama service
curl http://localhost:11434/api/tags
./docker-dev.sh logs ollama

# Verify model download
docker-compose exec ollama ollama list
```

#### Elasticsearch Setup
```bash
# Increase virtual memory
sudo sysctl -w vm.max_map_count=262144

# Make permanent
echo 'vm.max_map_count=262144' | sudo tee -a /etc/sysctl.conf
```

## 🔒 Security & Compliance

### HIPAA Compliance Features
- **Data Encryption** - At rest and in transit
- **Audit Logging** - Complete access trails
- **Access Controls** - Role-based permissions
- **Data Isolation** - Multi-tenant security
- **Backup & Recovery** - Data protection protocols

### Development Security
- **Environment Variables** - No hardcoded secrets
- **JWT Authentication** - Secure session management
- **Rate Limiting** - API abuse prevention
- **CORS Configuration** - Cross-origin security
- **Input Validation** - SQL injection prevention

## 📊 Performance & Monitoring

### Metrics Collection
- **Application Performance** - Response times, throughput
- **Database Metrics** - Query performance, connections
- **Cache Performance** - Redis hit rates, memory usage
- **System Resources** - CPU, memory, disk utilization
- **AI/LLM Operations** - Model inference times, accuracy

### Observability Stack
- **Prometheus** - Metrics scraping and storage
- **Grafana** - Visualization and alerting
- **Jaeger** - Distributed request tracing  
- **ELK Stack** - Centralized log management
- **Health Checks** - Automated service monitoring

## 🤝 Contributing

### Development Workflow
1. **Fork and clone** the repository
2. **Set up environment** using `./docker-dev.sh dev`
3. **Create feature branch** following semantic naming
4. **Write tests** before implementing features
5. **Submit pull request** with comprehensive description

### Code Standards
- **TypeScript** for all new development
- **Functional programming** patterns for agents
- **Comprehensive error handling** with logging
- **JSDoc comments** for public methods
- **Semantic commit messages** (feat:, fix:, docs:)

### Testing Requirements
- **Minimum 80% coverage** for new code
- **Unit tests** for agent classes
- **Integration tests** for API endpoints
- **E2E tests** for critical workflows
- **Mock external dependencies** in tests

## 📜 License

MIT License - see [LICENSE](LICENSE) file for details.
>>>>>>> c332c953

# Make permanent
echo 'vm.max_map_count=262144' | sudo tee -a /etc/sysctl.conf
```

## 🔒 Security & Compliance

### HIPAA Compliance Features
- **Data Encryption** - At rest and in transit
- **Audit Logging** - Complete access trails
- **Access Controls** - Role-based permissions
- **Data Isolation** - Multi-tenant security
- **Backup & Recovery** - Data protection protocols

### Development Security
- **Environment Variables** - No hardcoded secrets
- **JWT Authentication** - Secure session management
- **Rate Limiting** - API abuse prevention
- **CORS Configuration** - Cross-origin security
- **Input Validation** - SQL injection prevention

## 📊 Performance & Monitoring

### Metrics Collection
- **Application Performance** - Response times, throughput
- **Database Metrics** - Query performance, connections
- **Cache Performance** - Redis hit rates, memory usage
- **System Resources** - CPU, memory, disk utilization
- **AI/LLM Operations** - Model inference times, accuracy

### Observability Stack
- **Prometheus** - Metrics scraping and storage
- **Grafana** - Visualization and alerting
- **Jaeger** - Distributed request tracing  
- **ELK Stack** - Centralized log management
- **Health Checks** - Automated service monitoring

## 🤝 Contributing

### Development Workflow
1. **Fork and clone** the repository
2. **Set up environment** using `./docker-dev.sh dev`
3. **Create feature branch** following semantic naming
4. **Write tests** before implementing features
5. **Submit pull request** with comprehensive description

### Code Standards
- **TypeScript** for all new development
- **Functional programming** patterns for agents
- **Comprehensive error handling** with logging
- **JSDoc comments** for public methods
- **Semantic commit messages** (feat:, fix:, docs:)

### Testing Requirements
- **Minimum 80% coverage** for new code
- **Unit tests** for agent classes
- **Integration tests** for API endpoints
- **E2E tests** for critical workflows
- **Mock external dependencies** in tests

<<<<<<< HEAD
## 📜 License

MIT License - see [LICENSE](LICENSE) file for details.

---

**🏥 Built for Healthcare Providers**  
*Empowering healthcare organizations with intelligent, secure, and scalable AI technology.*

=======
**🏥 Built for Healthcare Providers**  
*Empowering healthcare organizations with intelligent, secure, and scalable AI technology.*

>>>>>>> c332c953
**🚀 Ready to Get Started?**
```bash
chmod +x docker-dev.sh && ./docker-dev.sh start
```

Access your complete development environment at:
- **Frontend**: http://localhost:3001
- **Backend**: http://localhost:3000
- **Grafana**: http://localhost:3002
- **Full service map**: [DOCKER_SETUP.md](DOCKER_SETUP.md) <|MERGE_RESOLUTION|>--- conflicted
+++ resolved
@@ -8,16 +8,9 @@
 [![Multi-Tenant](https://img.shields.io/badge/Multi--Tenant-Healthcare-blue.svg)]()
 [![Docker](https://img.shields.io/badge/Docker-Ready-blue.svg)]()
 [![Observability](https://img.shields.io/badge/Observability-Complete-green.svg)]()
-<<<<<<< HEAD
-[![GitHub Pages](https://img.shields.io/badge/GitHub%20Pages-Live%20Demo-blue.svg)](https://vishalm.github.io/agentcare/)
 
 ## 🚀 One-Command Setup
 
-=======
-
-## 🚀 One-Command Setup
-
->>>>>>> c332c953
 ```bash
 # Complete development environment with full observability stack
 chmod +x docker-dev.sh && ./docker-dev.sh start
@@ -190,7 +183,6 @@
 - **Redis 7+** - Cache and session storage
 - **SSL/TLS certificates** - HTTPS encryption
 - **Reverse proxy** - Load balancing and security
-<<<<<<< HEAD
 
 ## 📚 Documentation
 
@@ -203,130 +195,6 @@
 - **[⚡ Quick Reference](docs/setup/QUICK_REFERENCE.md)** - Command shortcuts
 - **[🎯 Demo Guide](docs/setup/DEMO_GUIDE.md)** - Complete walkthrough
 
-### 🌐 GitHub Pages & Live Demo
-
-**🔗 [Live Demo](https://vishalm.github.io/agentcare/)** - Production deployment on GitHub Pages
-
-AgentCare is deployed automatically via GitHub Pages for demonstration and testing purposes.
-
-#### Features Available on GitHub Pages:
-- **📱 Responsive Frontend** - Full React/TypeScript application
-- **🤖 Demo AI Agents** - Simulated multi-agent coordination
-- **📋 Interactive Documentation** - Complete API reference
-- **🎯 Healthcare Scenarios** - Pre-loaded demo data
-- **📊 Live Dashboards** - Real-time metrics visualization
-
-#### Deployment Pipeline:
-```bash
-# Automatic deployment on main branch push
-✅ Build Process     → React production build
-✅ Asset Optimization → Minified CSS/JS bundles  
-✅ GitHub Actions    → CI/CD pipeline execution
-✅ Pages Deployment  → Automatic site update
-✅ CDN Distribution  → Global edge caching
-```
-
-#### Repository Settings for GitHub Pages:
-1. **Source**: Deploy from `gh-pages` branch
-2. **Custom Domain**: `agentcare.dev` (optional)
-3. **HTTPS**: Enforced for security
-4. **Build Process**: GitHub Actions workflow
-
-#### Local GitHub Pages Testing:
-```bash
-# Build production version locally
-npm run build
-
-# Serve production build
-npx serve -s build -l 4000
-
-# Test GitHub Pages deployment
-npm run deploy:pages
-```
-
-#### GitHub Pages Configuration Files:
-- **`.github/workflows/pages.yml`** - Deployment automation
-- **`package.json`** - Build and deployment scripts  
-- **`public/CNAME`** - Custom domain configuration
-- **`public/404.html`** - SPA routing fallback
-
-### Architecture Documentation
-- **[🏗️ System Architecture](docs/architecture/ARCHITECTURE_GUIDE.md)** - Design patterns
-- **[🤖 Multi-Agent System](docs/architecture/AGENTS.md)** - AI coordination
-- **[🏢 Multi-Tenancy](docs/architecture/MULTI_TENANCY_GUIDE.md)** - Data isolation
-- **[👥 Healthcare Users](docs/guides/HEALTHCARE_SAAS_USERS.md)** - 24+ user roles
-
-### Development & Testing
-- **[🧪 Testing Framework](docs/testing/TEST_SUMMARY.md)** - Comprehensive testing
-- **[📊 Observability](docs/operations/OBSERVABILITY.md)** - Monitoring setup
-- **[🔧 API Reference](http://localhost:3000/api/v1)** - Interactive documentation
-
-## 🏥 Healthcare Features
-
-### Multi-Organization Support
-- **Hospital Systems** - Large healthcare networks
-- **Specialty Clinics** - Focused medical practices
-- **Urgent Care Centers** - Walk-in medical services
-- **Telehealth Platforms** - Remote consultation support
-
-### Provider Management
-- **Licensing & Credentialing** - Professional verification
-- **Specialty Tracking** - Medical specialization management
-- **Schedule Optimization** - AI-powered availability matching
-- **Performance Analytics** - Provider efficiency metrics
-
-### Patient Experience
-- **Intelligent Booking** - AI-assisted appointment scheduling
-- **Real-time Availability** - Up-to-date provider schedules
-- **Automated Reminders** - Multi-channel notifications
-- **FAQ Support** - AI-powered question answering
-
-## 🚨 Troubleshooting
-
-### Common Issues
-
-#### Docker Memory Issues
-```bash
-# Increase Docker memory to 8GB+
-# Check system resources
-./docker-dev.sh health
-```
-
-#### Port Conflicts
-```bash
-# Check for conflicting services
-lsof -i :3000  # Backend API
-lsof -i :3001  # Frontend dev server
-lsof -i :5432  # PostgreSQL
-```
-
-#### Ollama Connection Issues
-```bash
-# Check Ollama service
-curl http://localhost:11434/api/tags
-./docker-dev.sh logs ollama
-
-# Verify model download
-docker-compose exec ollama ollama list
-```
-
-#### Elasticsearch Setup
-```bash
-# Increase virtual memory
-sudo sysctl -w vm.max_map_count=262144
-=======
-
-## 📚 Documentation
-
-**📖 [Complete Documentation →](docs/README.md)**
-
-### Quick Access Guides
-- **[🚀 Setup Guide](docs/setup/SETUP_GUIDE.md)** - Installation and configuration
-- **[🐳 Docker Guide](DOCKER_SETUP.md)** - Complete development environment
-- **[🩺 System Inspector](docs/operations/INSPECTOR_GUIDE.md)** - Health monitoring
-- **[⚡ Quick Reference](docs/setup/QUICK_REFERENCE.md)** - Command shortcuts
-- **[🎯 Demo Guide](docs/setup/DEMO_GUIDE.md)** - Complete walkthrough
-
 ### Architecture Documentation
 - **[🏗️ System Architecture](docs/architecture/ARCHITECTURE_GUIDE.md)** - Design patterns
 - **[🤖 Multi-Agent System](docs/architecture/AGENTS.md)** - AI coordination
@@ -454,82 +322,12 @@
 ## 📜 License
 
 MIT License - see [LICENSE](LICENSE) file for details.
->>>>>>> c332c953
-
-# Make permanent
-echo 'vm.max_map_count=262144' | sudo tee -a /etc/sysctl.conf
-```
-
-## 🔒 Security & Compliance
-
-### HIPAA Compliance Features
-- **Data Encryption** - At rest and in transit
-- **Audit Logging** - Complete access trails
-- **Access Controls** - Role-based permissions
-- **Data Isolation** - Multi-tenant security
-- **Backup & Recovery** - Data protection protocols
-
-### Development Security
-- **Environment Variables** - No hardcoded secrets
-- **JWT Authentication** - Secure session management
-- **Rate Limiting** - API abuse prevention
-- **CORS Configuration** - Cross-origin security
-- **Input Validation** - SQL injection prevention
-
-## 📊 Performance & Monitoring
-
-### Metrics Collection
-- **Application Performance** - Response times, throughput
-- **Database Metrics** - Query performance, connections
-- **Cache Performance** - Redis hit rates, memory usage
-- **System Resources** - CPU, memory, disk utilization
-- **AI/LLM Operations** - Model inference times, accuracy
-
-### Observability Stack
-- **Prometheus** - Metrics scraping and storage
-- **Grafana** - Visualization and alerting
-- **Jaeger** - Distributed request tracing  
-- **ELK Stack** - Centralized log management
-- **Health Checks** - Automated service monitoring
-
-## 🤝 Contributing
-
-### Development Workflow
-1. **Fork and clone** the repository
-2. **Set up environment** using `./docker-dev.sh dev`
-3. **Create feature branch** following semantic naming
-4. **Write tests** before implementing features
-5. **Submit pull request** with comprehensive description
-
-### Code Standards
-- **TypeScript** for all new development
-- **Functional programming** patterns for agents
-- **Comprehensive error handling** with logging
-- **JSDoc comments** for public methods
-- **Semantic commit messages** (feat:, fix:, docs:)
-
-### Testing Requirements
-- **Minimum 80% coverage** for new code
-- **Unit tests** for agent classes
-- **Integration tests** for API endpoints
-- **E2E tests** for critical workflows
-- **Mock external dependencies** in tests
-
-<<<<<<< HEAD
-## 📜 License
-
-MIT License - see [LICENSE](LICENSE) file for details.
 
 ---
 
 **🏥 Built for Healthcare Providers**  
 *Empowering healthcare organizations with intelligent, secure, and scalable AI technology.*
 
-=======
-**🏥 Built for Healthcare Providers**  
-*Empowering healthcare organizations with intelligent, secure, and scalable AI technology.*
-
->>>>>>> c332c953
 **🚀 Ready to Get Started?**
 ```bash
 chmod +x docker-dev.sh && ./docker-dev.sh start
